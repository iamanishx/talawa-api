--- conflicted
+++ resolved
@@ -32,14 +32,9 @@
 
 const apiLimiter = rateLimit({
   windowMs: 60 * 60 * 1000, // 15 minutes
-<<<<<<< HEAD
-  max: 500, // this can be edited in between
-  message: "Too many requests from this IP, please try again after 15 minutes",
-=======
   max: 5000,// this can be edited in between
   message:
   "Too many requests from this IP, please try again after 15 minutes"
->>>>>>> 4135cfc4
 });
 
 const resolvers = {
@@ -96,11 +91,7 @@
 
 app.use(xss()); //safety against XSS attack or Cross Site Scripting attacks
 
-<<<<<<< HEAD
-app.use(helmet()); //safety against XSS attack
-=======
 app.use(helmet({ contentSecurityPolicy: (process.env.NODE_ENV === 'production') ? undefined : false }));//safety against XSS attack
->>>>>>> 4135cfc4
 
 app.use(mongoSanitize()); //safety against NoSql Injections
 
