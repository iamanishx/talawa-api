--- conflicted
+++ resolved
@@ -3988,16 +3988,10 @@
   """File hash for deduplication purposes."""
   fileHash: String
 
-<<<<<<< HEAD
   """Global identifier of the attachment."""
   id: ID!
 
   """Mime type of the attachment."""
-=======
-  """
-  Mime type of the attachment.
-  """
->>>>>>> 733620af
   mimeType: String
 
   """Identifier name of the attachment."""
