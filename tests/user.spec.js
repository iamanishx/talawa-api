const axios = require('axios');
const shortid = require('shortid');
const { URL } = require('../constants');

<<<<<<< HEAD
describe('user resolvers', () => {
  test('allUsers', async () => {
=======
describe("user resolvers", () => {
  test("allUsers", async () => {
>>>>>>> b36fcd78
    const response = await axios.post(URL, {
      query: `query {
                users {
                  _id
                  firstName
                  lastName
                  email
                }
              }`,
    });
    const { data } = response;
    expect(Array.isArray(data.data.users)).toBeTruthy();
  });

  test('signUp', async () => {
    const id = shortid.generate();
    const email = `${id}@test.com`;
    const response = await axios.post(URL, {
      query: `
            mutation {
                signUp(data: {
                  firstName:"testdb2",
                  lastName:"testdb2"
                  email: "${email}"
                  password:"password"
                }) {
                  user{
                    _id
                  }
                  accessToken
                }
              }
              `,
    });
    const { data } = response;
    expect(data.data.signUp).toEqual(
      expect.objectContaining({
        accessToken: expect.any(String),
      })
    );
  });

  test('login', async () => {
    const response = await axios.post(URL, {
      query: `
            mutation{
                login(data: {
                  email:"testdb2@test.com",
                  password:"password"
                }) {
                  user{
                    _id
                  }
                  accessToken
                }  
              }
              `,
    });
    const { data } = response;
    expect(data.data.login).toEqual(
      expect.objectContaining({
        accessToken: expect.any(String),
      })
    );

    // token = data.data.login.token;
    // console.log(token)
  });
});<|MERGE_RESOLUTION|>--- conflicted
+++ resolved
@@ -1,14 +1,9 @@
-const axios = require('axios');
-const shortid = require('shortid');
-const { URL } = require('../constants');
+const axios = require("axios");
+const shortid = require("shortid");
+const { URL } = require("../constants");
 
-<<<<<<< HEAD
-describe('user resolvers', () => {
-  test('allUsers', async () => {
-=======
 describe("user resolvers", () => {
   test("allUsers", async () => {
->>>>>>> b36fcd78
     const response = await axios.post(URL, {
       query: `query {
                 users {
@@ -23,9 +18,9 @@
     expect(Array.isArray(data.data.users)).toBeTruthy();
   });
 
-  test('signUp', async () => {
-    const id = shortid.generate();
-    const email = `${id}@test.com`;
+  test("signUp", async () => {
+    var id = shortid.generate();
+    var email = `${id}@test.com`;
     const response = await axios.post(URL, {
       query: `
             mutation {
@@ -51,7 +46,7 @@
     );
   });
 
-  test('login', async () => {
+  test("login", async () => {
     const response = await axios.post(URL, {
       query: `
             mutation{
@@ -74,7 +69,7 @@
       })
     );
 
-    // token = data.data.login.token;
-    // console.log(token)
+    //token = data.data.login.token;
+    //console.log(token)
   });
 });